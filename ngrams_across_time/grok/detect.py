import os
from typing import Any
import heapq
import math
from collections import defaultdict
from argparse import ArgumentParser
import random
from pathlib import Path

from scipy import stats
import torch.nn.functional as F
import torch
import numpy as np
from torch import Tensor
from tqdm import tqdm
from transformers import AutoTokenizer
from nnsight import LanguageModel
from sae import SaeConfig, Sae, TrainConfig, SaeTrainer
from datasets import Dataset as HfDataset
import plotly.graph_objects as go
import lovely_tensors as lt

from ngrams_across_time.feature_circuits.circuit import get_circuit, get_residual_node_scores
from ngrams_across_time.utils.utils import assert_type, set_seeds
from ngrams_across_time.feature_circuits.patch_nodes import patch_nodes
from ngrams_across_time.feature_circuits.sae_loss import sae_loss
from ngrams_across_time.grok.transformers import CustomTransformer, TransformerConfig


lt.monkey_patch()
set_seeds(598)
device = torch.device("cuda")


def create_patch_train_data(train_data, p):
    new_train_data = []
    new_train_labels = []
    
    for i in range(len(train_data)):
        original_a, original_b, _ = train_data[i]
        original_sum = (original_a + original_b) % p
        
        # Randomly select a new data point until the label is different
        while True:
            new_a = random.randint(0, p-1)
            new_b = random.randint(0, p-1)
            new_sum = (new_a + new_b) % p
            
            if new_sum != original_sum:
                new_train_data.append([new_a, new_b, p])
                new_train_labels.append(new_sum)
                break
    
    return torch.tensor(new_train_data), torch.tensor(new_train_labels)


def get_top_sae_nodes(nodes: dict[Any, Any], num_nodes: int) -> dict[str, tuple[float, int]]:
    '''Dict of submodule path to list of num_nodes node scores in descending order'''
    top_nodes = []
    for submodule_path, dense_act in nodes.items():
        if submodule_path == "y":
            continue
    
        for i, score in enumerate(dense_act.act):
            if len(top_nodes) < num_nodes:
                heapq.heappush(top_nodes, (score.item(), submodule_path, i))
            else:
                heapq.heappushpop(top_nodes, (score.item(), submodule_path, i))
        
        resc_score = dense_act.resc.item()
        if len(top_nodes) < num_nodes:
            heapq.heappush(top_nodes, (resc_score, submodule_path, -1)) # Use -1 to indicate resc
        else:
            heapq.heappushpop(top_nodes, (resc_score, submodule_path, -1))

    top_nodes = sorted(top_nodes, reverse=True)
    top_nodes_dict = defaultdict(list)
    for score, submodule_path, idx in top_nodes:
        top_nodes_dict[submodule_path].append((score, idx))
    return dict(top_nodes_dict) # type: ignore


def get_top_residual_nodes(nodes: dict[Any, Any], num_nodes: int) -> dict[str, tuple[float, int]]:
    '''Dict of submodule path to list of num_nodes node scores in descending order'''
    top_nodes = []
    for submodule_path, act in nodes.items():
        if submodule_path == "y":
            continue
    
        for i, score in enumerate(act):
            if len(top_nodes) < num_nodes:
                heapq.heappush(top_nodes, (score.item(), submodule_path, i))
            else:
                heapq.heappushpop(top_nodes, (score.item(), submodule_path, i))

    top_nodes = sorted(top_nodes, reverse=True)
    top_nodes_dict = defaultdict(list)
    for score, submodule_path, idx in top_nodes:
        top_nodes_dict[submodule_path].append((score, idx))
    return dict(top_nodes_dict) # type: ignore


def all_node_scores(checkpoint_scores) -> list[float]:
        scores = []
        for node, values in checkpoint_scores.items():
            if node == 'y':
                continue
            if isinstance(values, Tensor):
                scores.extend(values.flatten().tolist())
            else:
                scores.extend(values.act.flatten().tolist())
        return scores


def abs_score_entropy(nodes):
    scores = [abs(score) for score in all_node_scores(nodes)]
    sum_scores = sum(scores)

    probs = np.array([score / sum_scores for score in scores])
    return stats.entropy(probs)


def min_nodes_to_random(node_scores, model, train_data, patch_data, language_model, all_submods, metric_fn, dictionaries):
    random_loss = -math.log(1/113)

    start = 0
    end = len(all_node_scores(node_scores))
    mid = (start + end) // 2
    while start < end:
        # Always hit max number of nodes with zero ablations because there is some information in every node
        top_nodes = get_top_residual_nodes(node_scores, mid)
        loss, patch_loss, clean_loss = patch_nodes(train_data, patch_data, language_model, all_submods, dictionaries, metric_fn, top_nodes)
        if loss.mean().item() >= random_loss:
            end = mid
        else:
            start = mid + 1
        mid = (start + end) // 2
    return mid


def get_args():
    parser = ArgumentParser()
    parser.add_argument("--nodes", action="store_true")
    parser.add_argument("--circuit_size", action="store_true")
    parser.add_argument("--residual", action="store_true")
    parser.add_argument("--debug", action="store_true")
    parser.add_argument("--model_seed", type=int, default=999, help="Model seed to load checkpoints for")
    parser.add_argument("--run_name", type=str, default='')
    return parser.parse_args()


def main():
    args = get_args()
    run_identifier = f"{args.model_seed}{'-' + args.run_name if args.run_name else ''}"

    # Use existing on-disk model checkpoints
    MODEL_PATH = Path(f"workspace/grok/{run_identifier}.pth")
    cached_data = torch.load(MODEL_PATH)
    
    OUT_PATH = Path(f"workspace/inference/{run_identifier}.pth")
    OUT_PATH.parent.mkdir(exist_ok=True, parents=True)

    model_checkpoints = cached_data["checkpoints"][::5]
    checkpoint_epochs = cached_data["checkpoint_epochs"][::5]

    # Minimal set of checkpoints for model seed 1 to show non-monoticity
    # model_checkpoints 0, 2, 12, 17, 45
    # checkpoint_epochs 0, 2, 12, 17, 45
    
    config = cached_data['config']
    config = assert_type(TransformerConfig, config)
    p = config.d_vocab - 1

    dataset = cached_data['dataset']
    labels = cached_data['labels']
    train_indices = cached_data['train_indices']
    test_indices = cached_data['test_indices']

    train_data = dataset[train_indices]
    train_labels = labels[train_indices]

    test_data = dataset[test_indices]
    test_labels = labels[test_indices]
    
    # SAEs like multiple epochs
    num_epochs = 128
    sae_train_dataset = HfDataset.from_dict({
        "input_ids": train_data.repeat(num_epochs, 1),
        "labels": train_labels.repeat(num_epochs),
    })
    sae_train_dataset.set_format(type="torch", columns=["input_ids", "labels"])
    
    # Create smaller patching dataset
    len_data = 4 if args.debug else 40
    train_data = train_data[:len_data]
    train_data = train_data.cuda()
    train_labels = train_labels[:len_data]
    train_labels = train_labels.cuda()
    patch_train_data, patch_train_labels = create_patch_train_data(train_data, p)
    patch_train_data = patch_train_data.cuda()

    def metric_fn(logits, repeat: int = 1):
        labels = train_labels.repeat(repeat)
        return (
            F.cross_entropy(logits.to(torch.float64)[:, -1, :], labels, reduction="none")
        )
    
    model = CustomTransformer(config)

    # NNSight requires a tokenizer, we are passing in tensors so any tokenizer will do
    tokenizer = AutoTokenizer.from_pretrained("EleutherAI/pythia-70m")
    tokenizer.add_special_tokens({'pad_token': '[PAD]'})

    checkpoint_eap_data = torch.load(OUT_PATH) if OUT_PATH.exists() else {}
    if args.circuit_size or args.residual or args.nodes:
        for epoch, state_dict in tqdm(list(zip(checkpoint_epochs, model_checkpoints))):
            model.load_state_dict(state_dict)
            model.cuda() # type: ignore

            if epoch not in checkpoint_eap_data:
                checkpoint_eap_data[epoch] = {}
            checkpoint_eap_data[epoch]['parameter_norm'] = torch.cat([parameters.flatten() for parameters in model.parameters()]).flatten().norm(p=2).item()
            checkpoint_eap_data[epoch]['train_loss'] = F.cross_entropy(model(train_data.cuda()).logits.to(torch.float64)[:, -1], train_labels.cuda()).mean().item()
            checkpoint_eap_data[epoch]['test_loss'] = F.cross_entropy(model(test_data.cuda()).logits.to(torch.float64)[:, -1], test_labels.cuda()).mean().item()

            language_model = LanguageModel(model, tokenizer=tokenizer)

            sae_path = Path(f"sae/{run_identifier}/grok.{epoch}")
            if not sae_path.exists():
                cfg = TrainConfig(
                    SaeConfig(multi_topk=True), 
                    batch_size=64,
                    run_name=str(sae_path),
                    log_to_wandb=True,
                    hookpoints=[
                        "blocks.*.hook_resid_pre", # start of block
                        "blocks.*.hook_resid_mid", # after ln / attention
                        "blocks.*.hook_resid_post", # after ln / mlp
                        "blocks.*.hook_mlp_out" # basically the same as resid_post but without the resid added
                    ],
                )
                trainer = SaeTrainer(cfg, sae_train_dataset, model)
                trainer.fit()
            
            embed = language_model.blocks[(0)].hook_resid_pre
            attns = [block.hook_resid_mid for block in language_model.blocks]
            mlps = [block.hook_mlp_out for block in language_model.blocks]
            resids = [block.hook_resid_post for block in language_model.blocks]

            dictionaries = {}
            dictionaries[embed] = Sae.load_from_disk(
                os.path.join(sae_path, 'blocks.0.hook_resid_pre'),
                device=device
            )
            for i in range(len(language_model.blocks)): # type: ignore
                dictionaries[attns[i]] = Sae.load_from_disk(
                    os.path.join(sae_path, f'blocks.{i}.hook_resid_mid'),
                    device=device
                )
                dictionaries[mlps[i]] = Sae.load_from_disk(
                    os.path.join(sae_path, f'blocks.{i}.hook_mlp_out'),
                    device=device
                )
                dictionaries[resids[i]] = Sae.load_from_disk(
                    os.path.join(sae_path, f'blocks.{i}.hook_resid_post'),
                    device=device
                )
            all_submods = [embed] + [submod for layer_submods in zip(mlps, attns, resids) for submod in layer_submods]

            if args.residual:
                loss_all_saes, mean_res_norm, mse = sae_loss(train_data, language_model, all_submods, dictionaries, metric_fn)
                checkpoint_eap_data[epoch]['sae_loss'] = loss_all_saes.mean().item()
                checkpoint_eap_data[epoch]['sae_mse'] = mse
                checkpoint_eap_data[epoch]['mean_res_norm'] = mean_res_norm
            
            if args.nodes:
                for method in ["ig", "grad", "attrib"]:
                    # Residual node scores with zero ablation
                    nodes = get_residual_node_scores(train_data, None, 
                                        language_model, embed, attns, mlps, 
                                        resids, metric_fn, aggregation="sum", method=method)
                    checkpoint_eap_data[epoch][f'residual_{method}_zero'] = {'nodes': nodes}

                    # SAE node scores with zero ablation
                    nodes, _ = get_circuit(train_data, None, 
                                            language_model, embed, attns, mlps, 
                                            resids, dictionaries, metric_fn, aggregation="sum",
                                            nodes_only=True, node_threshold=0.01, method=method)
                    checkpoint_eap_data[epoch][f'sae_{method}_zero'] = {'nodes': nodes}

                    # Gradient scores don't use an activation delta
                    if method == "grad":
                        continue

                    # Residual node scores with patch ablation
                    nodes = get_residual_node_scores(train_data, patch_train_data, 
                                        language_model, embed, attns, mlps, 
<<<<<<< HEAD
                                        resids, metric_fn, aggregation="sum", method=method)
                    checkpoint_eap_data[epoch][f'residual_{method}_patch'] = {'nodes': nodes}

                    # SAE node scores with patch ablation
                    nodes, _ = get_circuit(train_data, patch_train_data, 
                                            language_model, embed, attns, mlps, 
                                            resids, dictionaries, metric_fn, aggregation="sum",
                                            nodes_only=True, node_threshold=0.01, method=method)
                    checkpoint_eap_data[epoch][f'sae_{method}_patch'] = {'nodes': nodes}
=======
                                        resids, metric_fn, aggregation="sum")
                checkpoint_eap_data[epoch]['residual_ig_patch_nodes'] = nodes
                checkpoint_eap_data[epoch]['residual_ig_patch_y'] =  nodes['y'].item()
                checkpoint_eap_data[epoch]['residual_ig_patch_entropy'] = get_entropy(nodes)

                model.remove_all_hooks()
                nodes, edges = get_circuit(train_data, None, 
                                        language_model, embed, attns, mlps, 
                                        resids, dictionaries, metric_fn, aggregation="sum",
                                        nodes_only=True, node_threshold=0.01, method="grad")
                checkpoint_eap_data[epoch]['sae_grad_zero_nodes'] = nodes
                checkpoint_eap_data[epoch]['sae_grad_zero_y'] = nodes['y'].item()
                checkpoint_eap_data[epoch]['sae_grad_zero_entropy'] = get_entropy(nodes)

                # Integrated gradient scores on SAE nodes with patch ablation
                model.remove_all_hooks()
                nodes, edges = get_circuit(train_data, patch_train_data, 
                                        language_model, embed, attns, mlps, 
                                        resids, dictionaries, metric_fn, aggregation="sum",
                                        nodes_only=True, node_threshold=0.01, method="grad")
                checkpoint_eap_data[epoch]['sae_grad_patch_nodes'] = nodes
                checkpoint_eap_data[epoch]['sae_grad_patch_y'] =  nodes['y'].item()
                checkpoint_eap_data[epoch]['sae_grad_patch_entropy'] = get_entropy(nodes)


                # Integrated gradient scores on SAE nodes with zero ablation
                # model.remove_all_hooks()
                # nodes, edges = get_circuit(train_data, None, 
                #                         language_model, embed, attns, mlps, 
                #                         resids, dictionaries, metric_fn, aggregation="sum",
                #                         nodes_only=True, node_threshold=0.01)
                # checkpoint_eap_data[epoch]['sae_ig_zero_nodes'] = nodes
                # checkpoint_eap_data[epoch]['sae_ig_zero_y'] = nodes['y'].item()
                # checkpoint_eap_data[epoch]['sae_ig_zero_entropy'] = get_entropy(nodes)

                # # Integrated gradient scores on SAE nodes with patch ablation
                # model.remove_all_hooks()
                # nodes, edges = get_circuit(train_data, patch_train_data, 
                #                         language_model, embed, attns, mlps, 
                #                         resids, dictionaries, metric_fn, aggregation="sum",
                #                         nodes_only=True, node_threshold=0.01)
                # checkpoint_eap_data[epoch]['sae_ig_patch_nodes'] = nodes
                # checkpoint_eap_data[epoch]['sae_ig_patch_y'] =  nodes['y'].item()
                # checkpoint_eap_data[epoch]['sae_ig_patch_entropy'] = get_entropy(nodes)

                # # AtP scores on SAE nodes with zero ablation
                # model.remove_all_hooks()
                # nodes, edges = get_circuit(train_data, None, 
                #                         language_model, embed, attns, mlps, 
                #                         resids, dictionaries, metric_fn, aggregation="sum",
                #                         nodes_only=True, node_threshold=0.01, method="attrib")
                # checkpoint_eap_data[epoch]['sae_atp_zero_nodes'] = nodes
                # checkpoint_eap_data[epoch]['sae_atp_zero_y'] =  nodes['y'].item()
                # checkpoint_eap_data[epoch]['sae_atp_zero_entropy'] = get_entropy(nodes)

                # # AtP scores on residual nodes with zero ablation
                # model.remove_all_hooks()
                # nodes = get_residual_node_scores(train_data, None, 
                #                         language_model, embed, attns, mlps, 
                #                         resids, metric_fn, aggregation="sum", method="attrib")
                # checkpoint_eap_data[epoch]['residual_atp_zero_nodes'] = nodes
                # checkpoint_eap_data[epoch]['residual_atp_zero_y'] =  nodes['y'].item()
                # checkpoint_eap_data[epoch]['residual_atp_zero_entropy'] = get_entropy(nodes)

            if args.loss:
                model.remove_all_hooks()
                # Save the loss increase when ablating top 10 nodes
                num_nodes = 10
                top_residual_ig_patch_nodes = get_top_residual_nodes(
                    checkpoint_eap_data[epoch]['residual_ig_patch_nodes'], num_nodes)
                all_submods = [embed] + [submod for layer_submods in zip(mlps, attns, resids) for submod in layer_submods]
                loss, patch_loss, clean_loss = patch_nodes(
                    train_data, None, language_model, 
                    all_submods, dictionaries, metric_fn, top_residual_ig_patch_nodes)
                checkpoint_eap_data[epoch]['circuit_patch_ablation_loss'] = loss.mean().item()

                loss, patch_loss, clean_loss = patch_nodes(
                    train_data, patch_train_data, language_model, 
                    all_submods, dictionaries, metric_fn, top_residual_ig_patch_nodes)
>>>>>>> 9cd1605c
                

            # A random classifier's accuracy is 1/113 = 0.0088, resulting in a loss of 4.7330
            random_loss = -math.log(1/113)
            average_loss = checkpoint_eap_data[epoch]['train_loss']
            loss_increase_to_random = random_loss - average_loss

            for node_score_type in [
                    'residual_ig_zero', 'sae_ig_zero', 'sae_attrib_zero', 'residual_attrib_zero', 'residual_grad_zero', 
                    'sae_grad_zero', 'sae_ig_patch', 'residual_ig_patch', 'sae_attrib_patch', 'residual_attrib_patch'
                ]:
                nodes = checkpoint_eap_data[epoch][node_score_type]['nodes']
                
                # 1. Entropy measure
                # 2. Linearized approximation of number of nodes to ablate to achieve random accuracy
                checkpoint_eap_data[epoch][node_score_type]['entropy'] = abs_score_entropy(nodes)

                scores = all_node_scores(nodes)
                sorted_scores = np.sort(scores)
                positive_scores = sorted_scores[sorted_scores > 0]
                proxy_nodes_to_ablate = np.searchsorted(np.cumsum(positive_scores), loss_increase_to_random)
                checkpoint_eap_data[epoch][node_score_type][f'linearized_circuit_feature_count'] = proxy_nodes_to_ablate

                # Binary search for the number of nodes to ablate to reach random accuracy
                if args.circuit_size:
                    num_features = min_nodes_to_random(
                        checkpoint_eap_data[epoch][node_score_type]['nodes'], model, train_data, None,
                        language_model, all_submods, metric_fn, dictionaries
                    )
                    checkpoint_eap_data[epoch][node_score_type][f'circuit_feature_count'] = num_features

        torch.save(checkpoint_eap_data, OUT_PATH)
        
    checkpoint_eap_data = torch.load(OUT_PATH)

    def add_scores_if_exists(fig, key: str, score_type: str | None, name: str, normalize: bool = True):
        if key in checkpoint_eap_data[checkpoint_epochs[0]][score_type].keys():
            scores = [scores[score_type][key] for scores in checkpoint_eap_data.values()]
            if normalize:
                # Normalize scores to be between 0 and 1
                max_score = max(scores)
                scores = [score / max_score for score in scores]
            fig.add_trace(go.Scatter(x=checkpoint_epochs, y=scores, mode='lines', name=name))
        else:
            print(f"Skipping {name} because it does not exist in the checkpoint")

    for node_score_type in [
        'residual_ig_zero', 'sae_ig_zero', 'sae_attrib_zero', 'residual_attrib_zero',
        'residual_grad_zero', 'sae_grad_zero', 'sae_ig_patch', 'residual_ig_patch', 'sae_attrib_patch', 'residual_attrib_patch'
    ]:
        fig = go.Figure()
        # Underlying model and task stats
        add_scores_if_exists(fig, 'train_loss', None, 'Train loss')
        add_scores_if_exists(fig, 'test_loss', None, 'Test loss')
        add_scores_if_exists(fig, 'parameter_norm', None, 'Parameter norm')

        ablation = '0' if 'zero' in node_score_type else 'patch'
        type = 'IG' if 'ig' in node_score_type else 'AtP'
        node_type = 'Residual' if 'residual' in node_score_type else 'SAE'

        add_scores_if_exists(fig, 'entropy', node_score_type, f'H({node_type} Nodes) {ablation} ablation, {type}')
        # Nodes to ablate to reach random classifier performance
        add_scores_if_exists(fig, 'linearized_circuit_feature_count', node_score_type, f'Proxy num nodes in circuit, {ablation}, {type}, {node_type}')
        add_scores_if_exists(fig, 'circuit_feature_count', node_score_type, f'Num nodes in circuit, {ablation}, {type}, {node_type}')
    
        # SAE summary stats
        # add_scores_if_exists(fig, 'sae_loss', 'SAE loss') 
        # add_scores_if_exists(fig, 'sae_mse', 'SAE MSE')
        # add_scores_if_exists(fig, 'mean_res_norm', 'mean SAE residual norm')

        fig.update_layout(
            title=f"Grokking Loss and Node Entropy over Epochs for seed {run_identifier} and node score type {node_score_type.replace('_', ' ')}", 
            xaxis_title="Epoch", 
            yaxis_title="Loss",
            width=1000
        )                                           
        fig.write_image(f'detect_{run_identifier}_{node_score_type}.pdf', format='pdf')

    
if __name__ == "__main__":
    main()<|MERGE_RESOLUTION|>--- conflicted
+++ resolved
@@ -295,7 +295,6 @@
                     # Residual node scores with patch ablation
                     nodes = get_residual_node_scores(train_data, patch_train_data, 
                                         language_model, embed, attns, mlps, 
-<<<<<<< HEAD
                                         resids, metric_fn, aggregation="sum", method=method)
                     checkpoint_eap_data[epoch][f'residual_{method}_patch'] = {'nodes': nodes}
 
@@ -304,89 +303,7 @@
                                             language_model, embed, attns, mlps, 
                                             resids, dictionaries, metric_fn, aggregation="sum",
                                             nodes_only=True, node_threshold=0.01, method=method)
-                    checkpoint_eap_data[epoch][f'sae_{method}_patch'] = {'nodes': nodes}
-=======
-                                        resids, metric_fn, aggregation="sum")
-                checkpoint_eap_data[epoch]['residual_ig_patch_nodes'] = nodes
-                checkpoint_eap_data[epoch]['residual_ig_patch_y'] =  nodes['y'].item()
-                checkpoint_eap_data[epoch]['residual_ig_patch_entropy'] = get_entropy(nodes)
-
-                model.remove_all_hooks()
-                nodes, edges = get_circuit(train_data, None, 
-                                        language_model, embed, attns, mlps, 
-                                        resids, dictionaries, metric_fn, aggregation="sum",
-                                        nodes_only=True, node_threshold=0.01, method="grad")
-                checkpoint_eap_data[epoch]['sae_grad_zero_nodes'] = nodes
-                checkpoint_eap_data[epoch]['sae_grad_zero_y'] = nodes['y'].item()
-                checkpoint_eap_data[epoch]['sae_grad_zero_entropy'] = get_entropy(nodes)
-
-                # Integrated gradient scores on SAE nodes with patch ablation
-                model.remove_all_hooks()
-                nodes, edges = get_circuit(train_data, patch_train_data, 
-                                        language_model, embed, attns, mlps, 
-                                        resids, dictionaries, metric_fn, aggregation="sum",
-                                        nodes_only=True, node_threshold=0.01, method="grad")
-                checkpoint_eap_data[epoch]['sae_grad_patch_nodes'] = nodes
-                checkpoint_eap_data[epoch]['sae_grad_patch_y'] =  nodes['y'].item()
-                checkpoint_eap_data[epoch]['sae_grad_patch_entropy'] = get_entropy(nodes)
-
-
-                # Integrated gradient scores on SAE nodes with zero ablation
-                # model.remove_all_hooks()
-                # nodes, edges = get_circuit(train_data, None, 
-                #                         language_model, embed, attns, mlps, 
-                #                         resids, dictionaries, metric_fn, aggregation="sum",
-                #                         nodes_only=True, node_threshold=0.01)
-                # checkpoint_eap_data[epoch]['sae_ig_zero_nodes'] = nodes
-                # checkpoint_eap_data[epoch]['sae_ig_zero_y'] = nodes['y'].item()
-                # checkpoint_eap_data[epoch]['sae_ig_zero_entropy'] = get_entropy(nodes)
-
-                # # Integrated gradient scores on SAE nodes with patch ablation
-                # model.remove_all_hooks()
-                # nodes, edges = get_circuit(train_data, patch_train_data, 
-                #                         language_model, embed, attns, mlps, 
-                #                         resids, dictionaries, metric_fn, aggregation="sum",
-                #                         nodes_only=True, node_threshold=0.01)
-                # checkpoint_eap_data[epoch]['sae_ig_patch_nodes'] = nodes
-                # checkpoint_eap_data[epoch]['sae_ig_patch_y'] =  nodes['y'].item()
-                # checkpoint_eap_data[epoch]['sae_ig_patch_entropy'] = get_entropy(nodes)
-
-                # # AtP scores on SAE nodes with zero ablation
-                # model.remove_all_hooks()
-                # nodes, edges = get_circuit(train_data, None, 
-                #                         language_model, embed, attns, mlps, 
-                #                         resids, dictionaries, metric_fn, aggregation="sum",
-                #                         nodes_only=True, node_threshold=0.01, method="attrib")
-                # checkpoint_eap_data[epoch]['sae_atp_zero_nodes'] = nodes
-                # checkpoint_eap_data[epoch]['sae_atp_zero_y'] =  nodes['y'].item()
-                # checkpoint_eap_data[epoch]['sae_atp_zero_entropy'] = get_entropy(nodes)
-
-                # # AtP scores on residual nodes with zero ablation
-                # model.remove_all_hooks()
-                # nodes = get_residual_node_scores(train_data, None, 
-                #                         language_model, embed, attns, mlps, 
-                #                         resids, metric_fn, aggregation="sum", method="attrib")
-                # checkpoint_eap_data[epoch]['residual_atp_zero_nodes'] = nodes
-                # checkpoint_eap_data[epoch]['residual_atp_zero_y'] =  nodes['y'].item()
-                # checkpoint_eap_data[epoch]['residual_atp_zero_entropy'] = get_entropy(nodes)
-
-            if args.loss:
-                model.remove_all_hooks()
-                # Save the loss increase when ablating top 10 nodes
-                num_nodes = 10
-                top_residual_ig_patch_nodes = get_top_residual_nodes(
-                    checkpoint_eap_data[epoch]['residual_ig_patch_nodes'], num_nodes)
-                all_submods = [embed] + [submod for layer_submods in zip(mlps, attns, resids) for submod in layer_submods]
-                loss, patch_loss, clean_loss = patch_nodes(
-                    train_data, None, language_model, 
-                    all_submods, dictionaries, metric_fn, top_residual_ig_patch_nodes)
-                checkpoint_eap_data[epoch]['circuit_patch_ablation_loss'] = loss.mean().item()
-
-                loss, patch_loss, clean_loss = patch_nodes(
-                    train_data, patch_train_data, language_model, 
-                    all_submods, dictionaries, metric_fn, top_residual_ig_patch_nodes)
->>>>>>> 9cd1605c
-                
+                    checkpoint_eap_data[epoch][f'sae_{method}_patch'] = {'nodes': nodes}                
 
             # A random classifier's accuracy is 1/113 = 0.0088, resulting in a loss of 4.7330
             random_loss = -math.log(1/113)
